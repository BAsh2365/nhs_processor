NHS Medical Document Processor Framework for Cardiovascular Issues (NHS Personal Project/Framework  - DPCI) - Modularized Demo (MVP) 

**Note: I am NOT affiliated with the NHS. This is just a project I have made using online, open-source PDFs and Guidelines from the NHS and NICE. It is a framework for my thought process in how to use AI within Medical systems (considering ethical implications, technology guidelines, and other confounding factors). Results still need to be fine-tuned; it is NOT COMPLETE, it is NOT completely foolproof/tested, it is an unfinished idea/framework.**

<<<<<<< HEAD
This AI tool is designed to assist cardiovascular surgeons within the NHS in the triage of referral letters received from GPs. These letters—often numbering in the hundreds or thousands—contain detailed patient histories and descriptions of current medical concerns. Traditionally, reviewing and prioritizing these referrals is a time-consuming task, often rotated among surgical teams.
=======
This workspace contains an MVP version of the NHS medical document processor demo. AI-code assisted project with Github Copilot (By Bhargav Ashok, used GPT-5 mini in VS Code IDE for this project). Still a Work in Progress. It is NOT a full-fledged finished Product. It is a Personal Interest Project/Framework as stated above. **There is no actual patient data used; only dummy data is used for testing**.
>>>>>>> a1c58bfb


This AI tool is designed to assist cardiovascular surgeons within the NHS in the triage of referral letters received from GPs. These letters contain detailed patient histories and descriptions of current medical concerns. Traditionally, reviewing and prioritizing these referrals is a time-consuming task, often rotated among surgical teams. The NHS has to maintain a strict code of record management and practices when it comes to patients' data (records management guidelines found here: https://transform.england.nhs.uk/information-governance/guidance/records-management-code/records-management-code-of-practice/).

The AI model streamlines this process by summarizing key patient information and highlighting critical issues and a suggested plan of action (with three levels currently: Routine, Urgent, Emergency), enabling surgeons to quickly identify cases that require urgent attention or further investigation, including potential surgery. While a surgeon reviewing the information remains essential for final decision-making, this tool significantly reduces the time spent reviewing referrals and enhances clinical efficiency by focusing attention on the most relevant data.

Structure:
- backend/: core processing modules (anonymizer, pdf parsing, risk assessor, recommendation engine, processor)
- frontend/: Flask app and template for uploading PDFs

Privacy & Compliance:
- PII is redacted before any analysis, and patient files are deleted after processing.
- Patient identifiers are hashed using SHA-256. Only the hash is logged.
- Audit logs contain only the hashed patient ID (Not shown here, but will pop up once the project is running).
- AI Model's Knowledge base stems from NHS and NICE documentation.
- GitHub Workflows include Security Checks to combat any security issues with library vulnerabilities. 

# Create venv and install
python -m venv .venv; pip install -r requirements.txt

# You should have the following 

- Claude API key
- env configurations set for transformers if needed
- env configurations for OCR PDF reading (Tesseract)
- Every library in the requirements.txt file

# Run frontend demo (Via VS Code CLI or similar)
Use $env and input the following information (Claude API key, location of OCR library)
Run python frontend\app.py OR similar 


# Tech stack

- Claude Opus API
- Python (adhering to DTAC NHS guidelines, model context, patient data types (usually strings), NLP, RAG, Transformers, etc).
- OCR/PDF storage (RAG again) with ChromaDB Vector Database (with an open source embedding model)
- Flask app for API route handling
- Simple HTML front end

use of github copilot (GPT 5 mini)

# Future Improvements

- Graph/SQL Database usage (for flexible storage and debugging)

- Larger Context Window, Temperature adjustment (randomness/creativity/nuance), for more accurate information

- Accuracy in recommendation with more specified guidelines instead of three simple levels

- Human-in-the-loop frameworks, tests, etc..

# Ideal setup

- Scaling deployment aspects (following DTAC rules with a Cloud setup on AWS, GC, or Azure).

- Data Engineering Pipeline with large-scale data and tools like Databricks, Spark, etc. (potentially from an NHS NLP dataset: https://github.com/nhsx/language-corpus-tools)

- Needs to be containerized and scaled with Docker so that each user has their own instance. 

- System design flushed out with a GitHub CI/CD pipeline, tests, etc.


# Guidelines and extra Resources

https://nhsdigital.github.io/rap-community-of-practice/introduction_to_RAP/levels_of_RAP/

https://github.com/nhsx/open-source-policy/blob/main/open-source-policy.md#b-readmes

https://www.england.nhs.uk/long-read/artificial-intelligence-ai-and-machine-learning/

- Estimated RAP Level: Around Baseline (Hobby Project with public data/PDFs available on the internet).

- Completion date for a "finished product" is undecided, as it is a hobby project.


**If you have any questions about this framework project, let me know! (Email: Bhargav.ashok2023@gmail.com)**

**If you use this project, please build upon it for the greater good of its original intent. Feel free to work on this project, clone it, understand it, improve it, etc. Please cite the author of this Repo when doing so (Bhargav Ashok)**




<|MERGE_RESOLUTION|>--- conflicted
+++ resolved
@@ -2,11 +2,7 @@
 
 **Note: I am NOT affiliated with the NHS. This is just a project I have made using online, open-source PDFs and Guidelines from the NHS and NICE. It is a framework for my thought process in how to use AI within Medical systems (considering ethical implications, technology guidelines, and other confounding factors). Results still need to be fine-tuned; it is NOT COMPLETE, it is NOT completely foolproof/tested, it is an unfinished idea/framework.**
 
-<<<<<<< HEAD
-This AI tool is designed to assist cardiovascular surgeons within the NHS in the triage of referral letters received from GPs. These letters—often numbering in the hundreds or thousands—contain detailed patient histories and descriptions of current medical concerns. Traditionally, reviewing and prioritizing these referrals is a time-consuming task, often rotated among surgical teams.
-=======
 This workspace contains an MVP version of the NHS medical document processor demo. AI-code assisted project with Github Copilot (By Bhargav Ashok, used GPT-5 mini in VS Code IDE for this project). Still a Work in Progress. It is NOT a full-fledged finished Product. It is a Personal Interest Project/Framework as stated above. **There is no actual patient data used; only dummy data is used for testing**.
->>>>>>> a1c58bfb
 
 
 This AI tool is designed to assist cardiovascular surgeons within the NHS in the triage of referral letters received from GPs. These letters contain detailed patient histories and descriptions of current medical concerns. Traditionally, reviewing and prioritizing these referrals is a time-consuming task, often rotated among surgical teams. The NHS has to maintain a strict code of record management and practices when it comes to patients' data (records management guidelines found here: https://transform.england.nhs.uk/information-governance/guidance/records-management-code/records-management-code-of-practice/).
