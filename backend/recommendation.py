--- conflicted
+++ resolved
@@ -119,28 +119,17 @@
         # Original style instructions from Claude version
         style_instructions = {
             "exec": (
-<<<<<<< HEAD
                 "3–5 line executive summary for a cardiothoracic surgeon. "
-=======
-                "Write a 3–5 line executive summary for a cardiothoracic surgeon. "
->>>>>>> a1c58bfb
                 "Include: indication/reason for referral, key symptoms with duration/severity, functional capacity, "
+                "and the explicit ask. UK clinical wording, no PII. Based on NHS guidelines"
                 "and the explicit ask. UK clinical wording, no PII. Based on NHS guidelines"
             ),
             "bullets": (
-<<<<<<< HEAD
                 "Concise 3–5 bullet summary with bolded labels: Indication, Symptoms, Function, Request. "
                 "UK clinical wording, no PII. Based on NHS guidelines."
             ),
             "concise": (
                 "Short surgeon-facing paragraph (5–7 lines) highlighting indication, key symptoms, "
-=======
-                "Write a concise 3–5 bullet summary with bolded labels: Indication, Symptoms, Function, Request. "
-                "UK clinical wording, no PII. Based on NHS guidelines."
-            ),
-            "concise": (
-                "Write a short surgeon-facing paragraph (5–7 lines) highlighting indication, key symptoms, "
->>>>>>> a1c58bfb
                 "functional capacity and the ask. UK clinical wording, no PII. Based on NHS guidelines"
             ),
         }.get(style, "Concise, surgeon-facing summary. UK clinical wording, no PII.")
@@ -154,7 +143,6 @@
         # Fallback to BART summarizer
         if self._summarizer is None:
             try:
-<<<<<<< HEAD
                 self._load_summarizer()
             except Exception:
                 return self._extractive_fallback(t, max_words)
@@ -339,20 +327,6 @@
                     temperature=0.0,  # Deterministic like original
                     do_sample=False,
                     pad_token_id=self._biogpt_tokenizer.eos_token_id
-=======
-                system = (
-                    "You are an NHS decision-support assistant for cardiology/cardiothoracic teams. "
-                    f"{style_instructions} You will use Exec style writing from these instructions. Do not invent facts."
-                    "You are very knowledgeable about cardiovascular and cardiothoracic surgeries within NHS standards." 
-                    "Use the Knowledge base PDFs to inform your summaries. Make sure that it adheres to DTAC guidelines."               
-                    )
-                msg = self._client.messages.create(
-                    model="claude-opus-4-1-20250805",
-                    max_tokens=400,
-                    temperature=0.1,
-                    system=system,
-                    messages=[{"role": "user", "content": t}],
->>>>>>> a1c58bfb
                 )
             
             response = self._biogpt_tokenizer.decode(outputs[0], skip_special_tokens=True)
@@ -419,11 +393,6 @@
                 break
             out.append(p); count += w
         return " ".join(out) if out else clean[: max_words * 6]
-<<<<<<< HEAD
-=======
-    
-    # ---------- FALLBACKS ----------
->>>>>>> a1c58bfb
 
     def _fallback_recommendation(self, text: str) -> Dict:
         """
@@ -478,68 +447,4 @@
 
     # Public alias so callers can use either name
     def fallback_recommendation(self, text: str) -> Dict:
-<<<<<<< HEAD
-        return self._fallback_recommendation(text)
-=======
-        return self._fallback_recommendation(text)
-
-
-
-    def generate_recommendation(self, text: str, context_snippets: Optional[List[Dict]] = None) -> Dict:
-        """
-        Returns a dict with keys:
-          - recommendation_type, urgency, suggested_timeframe, red_flags, confidence_level,
-            evidence_basis, reasoning
-        Urgency ∈ {EMERGENCY, URGENT, ROUTINE}
-        Uses Claude if available; otherwise heuristic fallback.
-        """
-        t = (text or "").strip()
-        if not t:
-            return self._fallback_recommendation(t)
-
-        if self._client:
-            try:
-                schema_hint = (
-                    "Return STRICT JSON with keys: recommendation_type, urgency, suggested_timeframe, "
-                    "red_flags, confidence_level, evidence_basis, reasoning. Based on NHS standards for cardiology/cardiothoracic triage."
-                    "Urgency must adhere to NHS and NICE guidelines for cardiovasucular and throacic conditions. Under the NHS Constitution, if your GP refers you for a condition that's not urgent, you have the right to start treatment led by a consultant within 18 weeks from when you're referred, unless you want to wait longer or waiting longer is clinically right for you."
-                    "Main Urgency levels are: EMERGENCY (immediate action), URGENT (within 2-4 weeks), ROUTINE (standard outpatient review/recommendations to GP). Choose the most appropriate urgency based on the letter content and NHS guidelines as well as all other statistical knowledge and nuance of the patient's history. Make the output VERY neat."
-
-                )
-                ctx = ""
-                if context_snippets:
-                    tops = []
-                    for item in context_snippets[:3]:
-                        meta = item.get("meta") or {}
-                        src = meta.get("title") or meta.get("source") or "kb"
-                        tops.append(f"[{src}] {item.get('text','')[:400]}")
-                    ctx = "\n\nKB context:\n" + "\n---\n".join(tops)
-
-                system = (
-                    "You are an NHS DTAC-aware assistant for cardiology/cardiothoracic teams"
-                    "Provide conservative, guideline-aligned triage recommendations based on the letter"
-                    "Prefer NICE CG95 (chest pain), NG185 (ACS), NG208 (valve disease), and the NHS England"
-                    "Adult Cardiac Surgery Service Specification. Do not invent facts."
-                    "Please use Exec Style for reasoning. Make sure the summary of the letter is neat and contains the main points of the letter."
-                    "Use the Knowledge base PDFs to inform your recommendations. Make sure that it adheres to DTAC guidelines." \
-                    "Make sure that the output is neatly formatted and easy to read."
-                    
-                )
-                user = f"Letter text:\n{t}\n{ctx}\n\n{schema_hint}\nReturn STRICT JSON only."
-                msg = self._client.messages.create(
-                    model="claude-opus-4-1-20250805",
-                    max_tokens=600,
-                    temperature=0.0,
-                    system=system,
-                    messages=[{"role": "user", "content": user}],
-                )
-                raw = (msg.content[0].text or "").strip()
-                rec = json.loads(raw)
-                if not isinstance(rec, dict) or not rec.get("urgency"):
-                    raise ValueError("LLM returned unusable JSON")
-                return rec
-            except Exception:
-                return self._fallback_recommendation(t)
-
-        return self._fallback_recommendation(t)
->>>>>>> a1c58bfb
+        return self._fallback_recommendation(text)